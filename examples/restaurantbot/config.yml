language: en

pipeline:
  - name: "SpacyNLP"
  - name: "SpacyTokenizer"
  - name: "SpacyFeaturizer"
  - name: "SklearnIntentClassifier"
  - name: "CRFEntityExtractor"
  - name: "EntitySynonymMapper"

policies:
<<<<<<< HEAD
  - name: KerasPolicy
    epochs: 200
    batch_size: 50
    max_training_samples: 300
  - name: FallbackPolicy
  - name: MemoizationPolicy
  - name: MappingPolicy

language: en
=======
  - name: MappingPolicy
  - name: MemoizationPolicy
    max_history: 3
  - name: "examples.restaurantbot.policy.RestaurantPolicy"
    batch_size: 100
    epochs: 400
    validation_split: 0.2
>>>>>>> 36077b97
<|MERGE_RESOLUTION|>--- conflicted
+++ resolved
@@ -9,22 +9,10 @@
   - name: "EntitySynonymMapper"
 
 policies:
-<<<<<<< HEAD
-  - name: KerasPolicy
-    epochs: 200
-    batch_size: 50
-    max_training_samples: 300
-  - name: FallbackPolicy
-  - name: MemoizationPolicy
-  - name: MappingPolicy
-
-language: en
-=======
   - name: MappingPolicy
   - name: MemoizationPolicy
     max_history: 3
   - name: "examples.restaurantbot.policy.RestaurantPolicy"
     batch_size: 100
     epochs: 400
-    validation_split: 0.2
->>>>>>> 36077b97
+    validation_split: 0.2