import aiohttp
import argparse
import importlib.util
import logging
import os
import signal
import tempfile
import time
import traceback
import typing
from multiprocessing import get_context
from typing import List, Text, Optional, Tuple, Union, Dict
import asyncio

import requests
import ruamel.yaml as yaml

import rasa.cli.utils as cli_utils
import rasa.utils.io as io_utils
from rasa.cli.arguments import x as arguments
from rasa.constants import (
    DEFAULT_ENDPOINTS_PATH,
    DEFAULT_CREDENTIALS_PATH,
    DEFAULT_DOMAIN_PATH,
    DEFAULT_CONFIG_PATH,
    DEFAULT_LOG_LEVEL_RASA_X,
    DEFAULT_RASA_X_PORT,
    DEFAULT_RASA_PORT,
)
from rasa.utils.endpoints import EndpointConfig

logger = logging.getLogger(__name__)

DEFAULT_TRACKER_DB = "tracker.db"

if typing.TYPE_CHECKING:
    from rasa.core.utils import AvailableEndpoints


# noinspection PyProtectedMember
def add_subparser(
    subparsers: argparse._SubParsersAction, parents: List[argparse.ArgumentParser]
):
    x_parser_args = {
        "parents": parents,
        "conflict_handler": "resolve",
        "formatter_class": argparse.ArgumentDefaultsHelpFormatter,
    }

    if is_rasa_x_installed():
        # we'll only show the help msg for the command if Rasa X is actually installed
        x_parser_args["help"] = "Starts the Rasa X interface."

    shell_parser = subparsers.add_parser("x", **x_parser_args)
    shell_parser.set_defaults(func=rasa_x)

    arguments.set_x_arguments(shell_parser)


def _rasa_service(
    args: argparse.Namespace,
    endpoints: "AvailableEndpoints",
    rasa_x_url: Optional[Text] = None,
    credentials_path: Optional[Text] = None,
):
    """Starts the Rasa application."""
    from rasa.core.run import serve_application

    # needs separate logging configuration as it is started in its own process
    logging.basicConfig(level=args.loglevel)
    io_utils.configure_colored_logging(args.loglevel)
    logging.getLogger("apscheduler").setLevel(logging.WARNING)

    if not credentials_path:
        credentials_path = _prepare_credentials_for_rasa_x(
            args.credentials, rasa_x_url=rasa_x_url
        )

    serve_application(
        endpoints=endpoints,
        port=args.port,
        credentials=credentials_path,
        cors=args.cors,
        auth_token=args.auth_token,
        enable_api=True,
        jwt_secret=args.jwt_secret,
        jwt_method=args.jwt_method,
    )


def _prepare_credentials_for_rasa_x(
    credentials_path: Optional[Text], rasa_x_url: Optional[Text] = None
) -> Text:
    credentials_path = cli_utils.get_validated_path(
        credentials_path, "credentials", DEFAULT_CREDENTIALS_PATH, True
    )
    if credentials_path:
        credentials = io_utils.read_config_file(credentials_path)
    else:
        credentials = {}

    # this makes sure the Rasa X is properly configured no matter what
    if rasa_x_url:
        credentials["rasa"] = {"url": rasa_x_url}
    dumped_credentials = yaml.dump(credentials, default_flow_style=False)
    tmp_credentials = io_utils.create_temporary_file(dumped_credentials, "yml")

    return tmp_credentials


def _overwrite_endpoints_for_local_x(
    endpoints: "AvailableEndpoints", rasa_x_token: Text, rasa_x_url: Text
):
    from rasa.utils.endpoints import EndpointConfig
    import questionary

    endpoints.model = EndpointConfig(
        "{}/projects/default/models/tags/production".format(rasa_x_url),
        token=rasa_x_token,
        wait_time_between_pulls=2,
    )

    overwrite_existing_tracker_store = False
    if endpoints.tracker_store and not _is_correct_tracker_store(
        endpoints.tracker_store
    ):
        cli_utils.print_error(
            "Rasa X currently only supports a SQLite tracker store with path '{}' "
            "when running locally. You can deploy Rasa X with Docker "
            "(https://rasa.com/docs/rasa-x/deploy/) if you want to use "
            "other tracker store configurations.".format(DEFAULT_TRACKER_DB)
        )
        overwrite_existing_tracker_store = questionary.confirm(
            "Do you want to continue with the default SQLite tracker store?"
        ).ask()

        if not overwrite_existing_tracker_store:
            exit(0)

    if not endpoints.tracker_store or overwrite_existing_tracker_store:
        endpoints.tracker_store = EndpointConfig(type="sql", db=DEFAULT_TRACKER_DB)


def _is_correct_tracker_store(tracker_endpoint: EndpointConfig) -> bool:
    return (
        tracker_endpoint.type == "sql"
        and tracker_endpoint.kwargs.get("dialect", "").lower() == "sqlite"
        and tracker_endpoint.kwargs.get("db") == DEFAULT_TRACKER_DB
    )


def start_rasa_for_local_rasa_x(args: argparse.Namespace, rasa_x_token: Text):
    """Starts the Rasa X API with Rasa as a background process."""

    credentials_path, endpoints_path = _get_credentials_and_endpoints_paths(args)
    endpoints = AvailableEndpoints.read_endpoints(endpoints_path)

    rasa_x_url = "http://localhost:{}/api".format(args.rasa_x_port)
    _overwrite_endpoints_for_local_x(endpoints, rasa_x_token, rasa_x_url)

    vars(args).update(
        dict(
            nlu_model=None,
            cors="*",
            auth_token=args.auth_token,
            enable_api=True,
            endpoints=endpoints,
        )
    )

    ctx = get_context("spawn")
    p = ctx.Process(
        target=_rasa_service, args=(args, endpoints, rasa_x_url, credentials_path)
    )
    p.daemon = True
    p.start()
    return p


def is_rasa_x_installed():
    """Check if Rasa X is installed."""

    # we could also do something like checking if `import rasax` works,
    # the issue with that is that it actually does import the package and this
    # takes some time that we don't want to spend when booting the CLI
    return importlib.util.find_spec("rasax") is not None


def generate_rasa_x_token(length: int = 16):
    """Generate a hexadecimal secret token used to access the Rasa X API.

    A new token is generated on every `rasa x` command.
    """

    return "token"
    return token_hex(length)


def _configure_logging(args: argparse.Namespace):
    from rasa.core.utils import configure_file_logging
    from rasa.utils.common import set_log_level

    log_level = args.loglevel or DEFAULT_LOG_LEVEL_RASA_X

    if isinstance(log_level, str):
        log_level = logging.getLevelName(log_level)

    logging.basicConfig(level=log_level)
    io_utils.configure_colored_logging(args.loglevel)

    set_log_level(log_level)
    configure_file_logging(args.log_file)

    logging.getLogger("werkzeug").setLevel(logging.WARNING)
    logging.getLogger("engineio").setLevel(logging.WARNING)
    logging.getLogger("pika").setLevel(logging.WARNING)
    logging.getLogger("socketio").setLevel(logging.ERROR)

    if not log_level == logging.DEBUG:
        logging.getLogger().setLevel(logging.WARNING)
        logging.getLogger("py.warnings").setLevel(logging.ERROR)


def is_rasa_project_setup(project_path: Text):
    mandatory_files = [DEFAULT_CONFIG_PATH, DEFAULT_DOMAIN_PATH]

    for f in mandatory_files:
        if not os.path.exists(os.path.join(project_path, f)):
            return False

    return True


def _validate_rasa_x_start(args: argparse.Namespace, project_path: Text):
    if not is_rasa_x_installed():
        cli_utils.print_error_and_exit(
            "Rasa X is not installed. The `rasa x` "
            "command requires an installation of Rasa X. "
            "Instructions on how to install Rasa X can be found here: "
            "https://rasa.com/docs/rasa-x/installation-and-setup/."
        )

    if args.port == args.rasa_x_port:
        cli_utils.print_error_and_exit(
            "The port for Rasa X '{}' and the port of the Rasa server '{}' are the "
            "same. We need two different ports, one to run Rasa X (e.g. delivering the "
            "UI) and another one to run a normal Rasa server.\nPlease specify two "
            "different ports using the arguments '--port' and '--rasa-x-port'.".format(
                args.rasa_x_port, args.port
            )
        )

    if not is_rasa_project_setup(project_path):
        cli_utils.print_error_and_exit(
            "This directory is not a valid Rasa project. Use 'rasa init' "
            "to create a new Rasa project or switch to a valid Rasa project "
            "directory (see http://rasa.com/docs/rasa/user-guide/"
            "rasa-tutorial/#create-a-new-project)."
        )

    _validate_domain(os.path.join(project_path, DEFAULT_DOMAIN_PATH))

    if args.data and not os.path.exists(args.data):
        cli_utils.print_warning(
            "The provided data path ('{}') does not exists. Rasa X will start "
            "without any training data.".format(args.data)
        )


def _validate_domain(domain_path: Text):
    from rasa.core.domain import Domain, InvalidDomain

    try:
        Domain.load(domain_path)
    except InvalidDomain as e:
        cli_utils.print_error_and_exit(
            "The provided domain file could not be loaded. " "Error: {}".format(e)
        )


def rasa_x(args: argparse.Namespace):
    from rasa.cli.utils import signal_handler

    signal.signal(signal.SIGINT, signal_handler)

    _configure_logging(args)

    if args.production:
        run_in_production(args)
    else:
        run_locally(args)


async def _pull_runtime_config_from_server(
    config_endpoint: Optional[Text],
    attempts: int = 30,
    wait_time_between_pulls: Union[int, float] = 0.5,
    keys: List[Text] = ("endpoints", "credentials"),
) -> List[Text]:
    """Pull runtime config from `config_endpoint`.

    Returns a path to yaml dumps, each containing the contents of one of `keys`.
    """

    while attempts > 0:
        try:
<<<<<<< HEAD
            async with aiohttp.ClientSession() as session:
                async with session.get(config_endpoint) as resp:
                    if resp.status == 200:
                        rjs = await resp.json()
                        return [_dump_dict_to_temporary_yaml_file(rjs, k) for k in keys]
                    else:
                        logger.debug(
                            "Failed to get a proper response from remote "
                            "server. Status Code: {}. Response: {}"
                            "".format(resp.status, await resp.text())
                        )
        except aiohttp.ClientError as e:
=======
            response = requests.get(config_endpoint)
            if response.status_code == 200:
                rjs = response.json()
                return tuple(_dump_dict_to_yaml(rjs, k) for k in keys)
            else:
                logger.debug(
                    "Failed to get a proper response from remote "
                    "server. Status Code: {}. Response:'{}'"
                    "".format(response.status_code, response.text)
                )
        except requests.exceptions.ConnectionError as e:
>>>>>>> 13f40218
            logger.debug("Failed to connect to server. Retrying. {}".format(e))
        await asyncio.sleep(wait_time_between_pulls)
        attempts -= 1

    cli_utils.print_error_and_exit(
        "Could not fetch runtime config from server at '{}'. "
        "Exiting.".format(config_endpoint)
    )


def _dump_dict_to_temporary_yaml_file(data: Dict, key: Text) -> Optional[Text]:
    content = data.get("key")
    if not content:
        cli_utils.print_error_and_exit(
            "Failed to find key '{}' in " "dictionary. Exiting.".format(key)
        )

    temp_file = tempfile.NamedTemporaryFile(delete=False).name
    io_utils.write_yaml_file(content, temp_file)
    return temp_file


def run_in_production(args: argparse.Namespace):
    from rasa.cli.utils import print_success

    print_success("Starting Rasa X in production mode... 🚀")

    credentials_path, endpoints_path = _get_credentials_and_endpoints_paths(args)
    endpoints = AvailableEndpoints.read_endpoints(endpoints_path)

    _rasa_service(args, endpoints, None, credentials_path)


def _get_credentials_and_endpoints_paths(args) -> Tuple[Text, Text]:
    config_endpoint = args.config_endpoint
    if config_endpoint:
        loop = asyncio.get_event_loop()
        endpoints_config_path, credentials_path = loop.run_until_complete(
            _pull_runtime_config_from_server(config_endpoint)
        )

    else:
        endpoints_config_path = cli_utils.get_validated_path(
            args.endpoints, "endpoints", DEFAULT_ENDPOINTS_PATH, True
        )
        credentials_path = None

    return credentials_path, endpoints_config_path


def run_locally(args: argparse.Namespace):
    # noinspection PyUnresolvedReferences
    from rasax.community import local  # pytype: disable=import-error

    args.rasa_x_port = args.rasa_x_port or DEFAULT_RASA_X_PORT
    args.port = args.port or DEFAULT_RASA_PORT

    project_path = "."

    _validate_rasa_x_start(args, project_path)

    local.check_license_and_metrics(args)
    rasa_x_token = generate_rasa_x_token()
    process = start_rasa_for_local_rasa_x(args, rasa_x_token=rasa_x_token)

    try:
        local.main(args, project_path, args.data, token=rasa_x_token)
    except Exception:
        print (traceback.format_exc())
        cli_utils.print_error(
            "Sorry, something went wrong (see error above). Make sure to start "
            "Rasa X with valid data and valid domain and config files. Please, "
            "also check any warnings that popped up.\nIf you need help fixing "
            "the issue visit our forum: https://forum.rasa.com/."
        )
    finally:
        process.terminate()<|MERGE_RESOLUTION|>--- conflicted
+++ resolved
@@ -1,3 +1,5 @@
+from secrets import token_hex
+
 import aiohttp
 import argparse
 import importlib.util
@@ -192,7 +194,6 @@
     A new token is generated on every `rasa x` command.
     """
 
-    return "token"
     return token_hex(length)
 
 
@@ -304,7 +305,6 @@
 
     while attempts > 0:
         try:
-<<<<<<< HEAD
             async with aiohttp.ClientSession() as session:
                 async with session.get(config_endpoint) as resp:
                     if resp.status == 200:
@@ -313,23 +313,10 @@
                     else:
                         logger.debug(
                             "Failed to get a proper response from remote "
-                            "server. Status Code: {}. Response: {}"
+                            "server. Status Code: {}. Response: '{}'"
                             "".format(resp.status, await resp.text())
                         )
         except aiohttp.ClientError as e:
-=======
-            response = requests.get(config_endpoint)
-            if response.status_code == 200:
-                rjs = response.json()
-                return tuple(_dump_dict_to_yaml(rjs, k) for k in keys)
-            else:
-                logger.debug(
-                    "Failed to get a proper response from remote "
-                    "server. Status Code: {}. Response:'{}'"
-                    "".format(response.status_code, response.text)
-                )
-        except requests.exceptions.ConnectionError as e:
->>>>>>> 13f40218
             logger.debug("Failed to connect to server. Retrying. {}".format(e))
         await asyncio.sleep(wait_time_between_pulls)
         attempts -= 1
