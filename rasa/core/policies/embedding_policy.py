--- conflicted
+++ resolved
@@ -168,19 +168,10 @@
     ) -> None:
         if featurizer:
             if not isinstance(featurizer, FullDialogueTrackerFeaturizer):
-<<<<<<< HEAD
                 raise TypeError("Passed tracker featurizer of type {}, "
                                 "should be FullDialogueTrackerFeaturizer."
                                 "".format(type(featurizer).__name__))
         super(EmbeddingPolicy, self).__init__(policy_config, featurizer)
-=======
-                raise TypeError(
-                    "Passed tracker featurizer of type {}, "
-                    "should be FullDialogueTrackerFeaturizer."
-                    "".format(type(featurizer).__name__)
-                )
-        super(EmbeddingPolicy, self).__init__(featurizer, priority)
->>>>>>> 8f152619
 
         # flag if to use the same embeddings for user and bot
         try:
@@ -260,7 +251,6 @@
 
         self.random_seed = config["random_seed"]
 
-<<<<<<< HEAD
     def _load_embedding_params(self) -> None:
         self.embed_dim = self.policy_config['embed_dim']
         self.mu_pos = self.policy_config['mu_pos']
@@ -283,36 +273,10 @@
         self.attn_shift_range = self.policy_config['attn_shift_range']
         self.attn_after_rnn = self.policy_config['attn_after_rnn']
         self.attn_before_rnn = self.policy_config['attn_before_rnn']
-=======
-    def _load_embedding_params(self, config: Dict[Text, Any]) -> None:
-        self.embed_dim = config["embed_dim"]
-        self.mu_pos = config["mu_pos"]
-        self.mu_neg = config["mu_neg"]
-        self.similarity_type = config["similarity_type"]
-        self.num_neg = config["num_neg"]
-        self.use_max_sim_neg = config["use_max_sim_neg"]
-
-    def _load_regularization_params(self, config: Dict[Text, Any]) -> None:
-        self.C2 = config["C2"]
-        self.C_emb = config["C_emb"]
-        self.scale_loss_by_action_counts = config["scale_loss_by_action_counts"]
-        self.droprate = {
-            "a": config["droprate_a"],
-            "b": config["droprate_b"],
-            "rnn": config["droprate_rnn"],
-        }
-
-    def _load_attn_params(self, config: Dict[Text, Any]) -> None:
-        self.sparse_attention = config["sparse_attention"]
-        self.attn_shift_range = config["attn_shift_range"]
-        self.attn_after_rnn = config["attn_after_rnn"]
-        self.attn_before_rnn = config["attn_before_rnn"]
->>>>>>> 8f152619
 
     def is_using_attention(self):
         return self.attn_after_rnn or self.attn_before_rnn
 
-<<<<<<< HEAD
     def _load_visual_params(self) -> None:
         self.evaluate_every_num_epochs = (
                                 self.policy_config['evaluate_every_num_epochs'])
@@ -320,13 +284,6 @@
             self.evaluate_every_num_epochs = self.epochs
         self.evaluate_on_num_examples = (
                                 self.policy_config['evaluate_on_num_examples'])
-=======
-    def _load_visual_params(self, config: Dict[Text, Any]) -> None:
-        self.evaluate_every_num_epochs = config["evaluate_every_num_epochs"]
-        if self.evaluate_every_num_epochs < 1:
-            self.evaluate_every_num_epochs = self.epochs
-        self.evaluate_on_num_examples = config["evaluate_on_num_examples"]
->>>>>>> 8f152619
 
     def _load_params(self) -> None:
         self._tf_config = self._load_tf_config()
@@ -1440,15 +1397,8 @@
 
         self.featurizer.persist(path)
 
-<<<<<<< HEAD
         meta_file = os.path.join(path, 'embedding_policy.json')
         utils.dump_obj_as_json_to_file(meta_file, self.policy_config)
-=======
-        meta = {"priority": self.priority}
-
-        meta_file = os.path.join(path, "embedding_policy.json")
-        utils.dump_obj_as_json_to_file(meta_file, meta)
->>>>>>> 8f152619
 
         file_name = "tensorflow_embedding.ckpt"
         checkpoint = os.path.join(path, file_name)
@@ -1488,15 +1438,9 @@
         with open(encoded_actions_file, "wb") as f:
             pickle.dump(self.encoded_all_actions, f)
 
-<<<<<<< HEAD
         # tf_config_file = os.path.join(path, file_name + ".tf_config.pkl")
         # with open(tf_config_file, 'wb') as f:
         #     pickle.dump(self._tf_config, f)
-=======
-        tf_config_file = os.path.join(path, file_name + ".tf_config.pkl")
-        with open(tf_config_file, "wb") as f:
-            pickle.dump(self._tf_config, f)
->>>>>>> 8f152619
 
     @staticmethod
     def load_tensor(name: Text) -> Optional[tf.Tensor]:
@@ -1569,7 +1513,6 @@
         with open(encoded_actions_file, "rb") as f:
             encoded_all_actions = pickle.load(f)
 
-<<<<<<< HEAD
         return cls(policy_config=meta,
                    featurizer=featurizer,
                    encoded_all_actions=encoded_all_actions,
@@ -1593,30 +1536,3 @@
                    attn_embed=attn_embed,
                    copy_attn_debug=copy_attn_debug,
                    all_time_masks=all_time_masks)
-=======
-        return cls(
-            featurizer=featurizer,
-            priority=meta["priority"],
-            encoded_all_actions=encoded_all_actions,
-            graph=graph,
-            session=sess,
-            intent_placeholder=a_in,
-            action_placeholder=b_in,
-            slots_placeholder=c_in,
-            prev_act_placeholder=b_prev_in,
-            dialogue_len=dialogue_len,
-            x_for_no_intent=x_for_no_intent,
-            y_for_no_action=y_for_no_action,
-            y_for_action_listen=y_for_action_listen,
-            similarity_op=sim_op,
-            alignment_history=alignment_history,
-            user_embed=user_embed,
-            bot_embed=bot_embed,
-            slot_embed=slot_embed,
-            dial_embed=dial_embed,
-            rnn_embed=rnn_embed,
-            attn_embed=attn_embed,
-            copy_attn_debug=copy_attn_debug,
-            all_time_masks=all_time_masks,
-        )
->>>>>>> 8f152619
