from __future__ import absolute_import
from __future__ import division
from __future__ import print_function
from __future__ import unicode_literals

import json
import logging
import time
import typing
import uuid
from builtins import str
from typing import List, Dict, Text, Any, Type, Optional

import jsonpickle
from dateutil import parser

from rasa_core import utils

if typing.TYPE_CHECKING:
    from rasa_core.trackers import DialogueStateTracker

logger = logging.getLogger(__name__)


def deserialise_events(serialized_events):
    # type: (List[Dict[Text, Any]]) -> List[Event]
    """Convert a list of dictionaries to a list of corresponding events.

    Example format:
        [{"event": "slot", "value": 5, "name": "my_slot"}]
    """

    deserialised = []

    for e in serialized_events:
        if "event" in e:
            event = Event.from_parameters(e)
            if event:
                deserialised.append(event)
            else:
                logger.warning("Ignoring event ({}) while deserialising "
                               "events. Couldn't parse it.")

    return deserialised


def first_key(d, default_key):
    if len(d) > 1:
        for k, v in d.items():
            if k != default_key:
                # we return the first key that is not the default key
                return k
    elif len(d) == 1:
        return list(d.keys())[0]
    else:
        return None


# noinspection PyProtectedMember
class Event(object):
    """Events describe everything that occurs in
    a conversation and tell the :class:`DialogueStateTracker`
    how to update its state."""

    type_name = "event"

    def __init__(self, timestamp=None):
        self.timestamp = timestamp if timestamp else time.time()

    def __ne__(self, other):
        # Not strictly necessary, but to avoid having both x==y and x!=y
        # True at the same time
        return not (self == other)

    def as_story_string(self):
        raise NotImplementedError

    @staticmethod
    def from_story_string(event_name,  # type: Text
                          parameters,  # type: Dict[Text, Any]
                          default=None  # type: Optional[Type[Event]]
                          ):
        # type: (...) -> Optional[List[Event]]
        event = Event.resolve_by_type(event_name, default)

        if event:
            return event._from_story_string(parameters)
        else:
            return None

    @staticmethod
    def from_parameters(parameters, default=None):
        # type: (Dict[Text, Any], Optional[Type[Event]]) -> Optional[Event]

        event_name = parameters.get("event")
        if event_name is not None:
            copied = parameters.copy()
            del copied["event"]

            event = Event.resolve_by_type(event_name, default)
            if event:
                return event._from_parameters(parameters)
            else:
                return None
        else:
            return None

    @classmethod
    def _from_story_string(cls, parameters):
        # type: (Dict[Text, Any]) -> Optional[List[Event]]
        """Called to convert a parsed story line into an event."""
        return [cls(parameters.get("timestamp"))]

    def as_dict(self):
        return {
            "event": self.type_name,
            "timestamp": self.timestamp,
        }

    @classmethod
    def _from_parameters(cls, parameters):
        """Called to convert a dictionary of parameters to a single event.

        By default uses the same implementation as the story line
        conversation ``_from_story_string``. But the subclass might
        decide to handle parameters differently if the parsed parameters
        don't origin from a story file."""

        result = cls._from_story_string(parameters)
        if len(result) > 1:
            logger.warning("Event from parameters called with parameters "
                           "for multiple events. This is not supported, "
                           "only the first event will be returned. "
                           "Parameters: {}".format(parameters))
        return result[0] if result else None

    @staticmethod
    def resolve_by_type(type_name, default=None):
        # type: (Text, Optional[Text]) -> Optional[Type[Event]]
        """Returns a slots class by its type name."""

        for cls in utils.all_subclasses(Event):
            if cls.type_name == type_name:
                return cls
        if type_name == "topic":
            return None  # backwards compatibility to support old TopicSet evts
        elif default is not None:
            return default
        else:
            raise ValueError("Unknown event name '{}'.".format(type_name))

    def apply_to(self, tracker):
        # type: (DialogueStateTracker) -> None
        pass


# noinspection PyProtectedMember
class UserUttered(Event):
    """The user has said something to the bot.

    As a side effect a new ``Turn`` will be created in the ``Tracker``."""

    type_name = "user"

    def __init__(self, text,
                 intent=None,
                 entities=None,
                 parse_data=None,
                 timestamp=None,
                 input_channel=None):
        self.text = text
        self.intent = intent if intent else {}
        self.entities = entities if entities else []
        self.input_channel = input_channel

        if parse_data:
            self.parse_data = parse_data
        else:
            self.parse_data = {
                "intent": self.intent,
                "entities": self.entities,
                "text": text,
            }

        super(UserUttered, self).__init__(timestamp)

    @staticmethod
    def _from_parse_data(text, parse_data, timestamp=None, input_channel=None):
        return UserUttered(text, parse_data["intent"], parse_data["entities"],
                           parse_data, timestamp, input_channel)

    def __hash__(self):
        return hash((self.text, self.intent.get("name"),
                     jsonpickle.encode(self.entities)))

    def __eq__(self, other):
        if not isinstance(other, UserUttered):
            return False
        else:
            return (self.text, self.intent.get("name"),
                    jsonpickle.encode(self.entities), self.parse_data) == \
                   (other.text, other.intent.get("name"),
                    jsonpickle.encode(other.entities), other.parse_data)

    def __str__(self):
        return ("UserUttered(text: {}, intent: {}, "
                "entities: {})".format(self.text, self.intent, self.entities))

    @staticmethod
    def empty():
        return UserUttered(None)

    def as_dict(self):
        d = super(UserUttered, self).as_dict()
        d.update({
            "text": self.text,
            "parse_data": self.parse_data,
            "input_channel": self.input_channel
        })
        return d

    @classmethod
    def _from_story_string(cls, parameters):
        # type: (Dict[Text, Any]) -> Optional[List[Event]]
        try:
            return [cls._from_parse_data(parameters.get("text"),
                                         parameters.get("parse_data"),
                                         parameters.get("timestamp"),
                                         parameters.get("input_channel"))]
        except KeyError as e:
            raise ValueError("Failed to parse bot uttered event. {}".format(e))

    def as_story_string(self):
        if self.intent:
            if self.entities:
                ent_string = json.dumps({ent['entity']: ent['value']
                                         for ent in self.entities})
            else:
                ent_string = ""

            return "{intent}{entities}".format(
                    intent=self.intent.get("name", ""),
                    entities=ent_string)
        else:
            return self.text

    def apply_to(self, tracker):
        # type: (DialogueStateTracker) -> None

        tracker.latest_message = self
        tracker.clear_followup_action()


# noinspection PyProtectedMember
class BotUttered(Event):
    """The bot has said something to the user.

    This class is not used in the story training as it is contained in the

    ``ActionExecuted`` class. An entry is made in the ``Tracker``."""

    type_name = "bot"

    def __init__(self, text=None, data=None, timestamp=None):
        self.text = text
        self.data = data
        super(BotUttered, self).__init__(timestamp)

    def __hash__(self):
        return hash((self.text, jsonpickle.encode(self.data)))

    def __eq__(self, other):
        if not isinstance(other, BotUttered):
            return False
        else:
            return (self.text, jsonpickle.encode(self.data)) == \
                   (other.text, jsonpickle.encode(other.data))

    def __str__(self):
        return ("BotUttered(text: {}, data: {})"
                "".format(self.text, json.dumps(self.data, indent=2)))

    def apply_to(self, tracker):
        # type: (DialogueStateTracker) -> None

        tracker.latest_bot_utterance = self

    def as_story_string(self):
        return None

    @staticmethod
    def empty():
        return BotUttered()

    def as_dict(self):
        d = super(BotUttered, self).as_dict()
        d.update({
            "text": self.text,
            "data": self.data,
        })
        return d

    @classmethod
    def _from_parameters(cls, parameters):
        try:
            return BotUttered(parameters.get("text"),
                              parameters.get("data"),
                              parameters.get("timestamp"))
        except KeyError as e:
            raise ValueError("Failed to parse bot uttered event. {}".format(e))


# noinspection PyProtectedMember
class SlotSet(Event):
    """The user has specified their preference for the value of a ``slot``.

    Every slot has a name and a value. This event can be used to set a
    value for a slot on a conversation.

    As a side effect the ``Tracker``'s slots will be updated so
    that ``tracker.slots[key]=value``."""

    type_name = "slot"

    def __init__(self, key, value=None, timestamp=None):
        self.key = key
        self.value = value
        super(SlotSet, self).__init__(timestamp)

    def __str__(self):
        return "SlotSet(key: {}, value: {})".format(self.key, self.value)

    def __hash__(self):
        return hash((self.key, jsonpickle.encode(self.value)))

    def __eq__(self, other):
        if not isinstance(other, SlotSet):
            return False
        else:
            return (self.key, self.value) == (other.key, other.value)

    def as_story_string(self):
        props = json.dumps({self.key: self.value})
        return "{name}{props}".format(name=self.type_name, props=props)

    @classmethod
    def _from_story_string(cls, parameters):
        # type: (Dict[Text, Any]) -> Optional[List[Event]]

        slots = []
        for slot_key, slot_val in parameters.items():
            slots.append(SlotSet(slot_key, slot_val))

        if slots:
            return slots
        else:
            return None

    def as_dict(self):
        d = super(SlotSet, self).as_dict()
        d.update({
            "name": self.key,
            "value": self.value,
        })
        return d

    @classmethod
    def _from_parameters(cls, parameters):
        try:
            return SlotSet(parameters.get("name"),
                           parameters.get("value"),
                           parameters.get("timestamp"))
        except KeyError as e:
            raise ValueError("Failed to parse set slot event. {}".format(e))

    def apply_to(self, tracker):
        tracker._set_slot(self.key, self.value)


# noinspection PyProtectedMember
class Restarted(Event):
    """Conversation should start over & history wiped.

    Instead of deleting all events, this event can be used to reset the
    trackers state (e.g. ignoring any past user messages & resetting all
    the slots)."""

    type_name = "restart"

    def __hash__(self):
        return hash(32143124312)

    def __eq__(self, other):
        return isinstance(other, Restarted)

    def __str__(self):
        return "Restarted()"

    def as_story_string(self):
        return self.type_name

    def apply_to(self, tracker):
        from rasa_core.actions.action import ACTION_LISTEN_NAME
        tracker._reset()
        tracker.trigger_followup_action(ACTION_LISTEN_NAME)


# noinspection PyProtectedMember
class UserUtteranceReverted(Event):
    """Bot reverts everything until before the most recent user message.

    The bot will revert all events after the latest `UserUttered`, this
    also means that the last event on the tracker is usually `action_listen`
    and the bot is waiting for a new user message."""

    type_name = "rewind"

    def __hash__(self):
        return hash(32143124315)

    def __eq__(self, other):
        return isinstance(other, UserUtteranceReverted)

    def __str__(self):
        return "UserUtteranceReverted()"

    def as_story_string(self):
        return self.type_name

    def apply_to(self, tracker):
        # type: (DialogueStateTracker) -> None

        tracker._reset()
        tracker.replay_events()


# noinspection PyProtectedMember
class AllSlotsReset(Event):
    """All Slots are reset to their initial values.

    If you want to keep the dialogue history and only want to reset the
    slots, you can use this event to set all the slots to their initial
    values."""

    type_name = "reset_slots"

    def __hash__(self):
        return hash(32143124316)

    def __eq__(self, other):
        return isinstance(other, AllSlotsReset)

    def __str__(self):
        return "AllSlotsReset()"

    def as_story_string(self):
        return self.type_name

    def apply_to(self, tracker):
        tracker._reset_slots()


# noinspection PyProtectedMember
class ReminderScheduled(Event):
    """ Allows asynchronous scheduling of action execution.

    As a side effect the message processor will schedule an action to be run
    at the trigger date."""

    type_name = "reminder"

    def __init__(self, action_name, trigger_date_time, name=None,
                 kill_on_user_message=True, timestamp=None):
        """Creates the reminder

        :param action_name: name of the action to be scheduled
        :param trigger_date_time: date at which the execution of the action
                                  should be triggered (either utc or with tz)
        :param name: id of the reminder. if there are multiple reminders with
                     the same id only the last will be run
        :param kill_on_user_message: ``True`` means a user message before the
                                     trigger date will abort the reminder
        """

        self.action_name = action_name
        self.trigger_date_time = trigger_date_time
        self.kill_on_user_message = kill_on_user_message
        self.name = name if name is not None else str(uuid.uuid1())
        super(ReminderScheduled, self).__init__(timestamp)

    def __hash__(self):
        return hash((self.action_name, self.trigger_date_time.isoformat(),
                     self.kill_on_user_message, self.name))

    def __eq__(self, other):
        if not isinstance(other, ReminderScheduled):
            return False
        else:
            return self.name == other.name

    def __str__(self):
        return ("ReminderScheduled("
                "action: {}, trigger_date: {}, name: {}"
                ")".format(self.action_name, self.trigger_date_time,
                           self.name))

    def _data_obj(self):
        return {
            "action": self.action_name,
            "date_time": self.trigger_date_time.isoformat(),
            "name": self.name,
            "kill_on_user_msg": self.kill_on_user_message
        }

    def as_story_string(self):
        props = json.dumps(self._data_obj())
        return "{name}{props}".format(name=self.type_name, props=props)

    def as_dict(self):
        d = super(ReminderScheduled, self).as_dict()
        d.update(self._data_obj())
        return d

    @classmethod
    def _from_story_string(cls, parameters):
        # type: (Dict[Text, Any]) -> Optional[List[Event]]

        trigger_date_time = parser.parse(parameters.get("date_time"))
        return [ReminderScheduled(parameters.get("action"),
                                  trigger_date_time,
                                  parameters.get("name", None),
                                  parameters.get("kill_on_user_msg", True),
                                  parameters.get("timestamp"))]


# noinspection PyProtectedMember
class ActionReverted(Event):
    """Bot undoes its last action.

    The bot everts everything until before the most recent action.
    This includes the action itself, as well as any events that
    action created, like set slot events - the bot will now
    predict a new action using the state before the most recent
    action."""

    type_name = "undo"

    def __hash__(self):
        return hash(32143124318)

    def __eq__(self, other):
        return isinstance(other, ActionReverted)

    def __str__(self):
        return "ActionReverted()"

    def as_story_string(self):
        return self.type_name

    def apply_to(self, tracker):
        # type: (DialogueStateTracker) -> None

        tracker._reset()
        tracker.replay_events()


# noinspection PyProtectedMember
class StoryExported(Event):
    """Story should get dumped to a file."""

    type_name = "export"

    def __init__(self, path=None, timestamp=None):
        self.path = path
        super(StoryExported, self).__init__(timestamp)

    def __hash__(self):
        return hash(32143124319)

    def __eq__(self, other):
        return isinstance(other, StoryExported)

    def __str__(self):
        return "StoryExported()"

    def as_story_string(self):
        return self.type_name

    def apply_to(self, tracker):
        # type: (DialogueStateTracker) -> None
        if self.path:
            tracker.export_stories_to_file(self.path)


# noinspection PyProtectedMember
class FollowupAction(Event):
    """Enqueue a followup action."""

    type_name = "followup"

    def __init__(self, name, timestamp=None):
        self.action_name = name
        super(FollowupAction, self).__init__(timestamp)

    def __hash__(self):
        return hash(self.action_name)

    def __eq__(self, other):
        if not isinstance(other, FollowupAction):
            return False
        else:
            return self.action_name == other.action_name

    def __str__(self):
        return "FollowupAction(action: {})".format(self.action_name)

    def as_story_string(self):
        props = json.dumps({"name": self.action_name})
        return "{name}{props}".format(name=self.type_name, props=props)

    @classmethod
    def _from_story_string(cls, parameters):
        # type: (Dict[Text, Any]) -> Optional[List[Event]]

        return [FollowupAction(parameters.get("name"),
                               parameters.get("timestamp"))]

    def as_dict(self):
        d = super(FollowupAction, self).as_dict()
        d.update({"name": self.action_name})
        return d

    def apply_to(self, tracker):
        # type: (DialogueStateTracker) -> None
        tracker.trigger_followup_action(self.action_name)


# noinspection PyProtectedMember
class ConversationPaused(Event):
    """Ignore messages from the user to let a human take over.

    As a side effect the ``Tracker``'s ``paused`` attribute will
    be set to ``True``. """

    type_name = "pause"

    def __hash__(self):
        return hash(32143124313)

    def __eq__(self, other):
        return isinstance(other, ConversationPaused)

    def __str__(self):
        return "ConversationPaused()"

    def as_story_string(self):
        return self.type_name

    def apply_to(self, tracker):
        tracker._paused = True


# noinspection PyProtectedMember
class ConversationResumed(Event):
    """Bot takes over conversation.

    Inverse of ``PauseConversation``. As a side effect the ``Tracker``'s
    ``paused`` attribute will be set to ``False``."""

    type_name = "resume"

    def __hash__(self):
        return hash(32143124314)

    def __eq__(self, other):
        return isinstance(other, ConversationResumed)

    def __str__(self):
        return "ConversationResumed()"

    def as_story_string(self):
        return self.type_name

    def apply_to(self, tracker):
        tracker._paused = False


# noinspection PyProtectedMember
class ActionExecuted(Event):
    """An operation describes an action taken + its result.

    It comprises an action and a list of events. operations will be appended
    to the latest ``Turn`` in the ``Tracker.turns``."""

    type_name = "action"

    def __init__(self,
                 action_name,
                 policy=None,
                 confidence=None,
                 timestamp=None):
        self.action_name = action_name
        self.policy = policy
        self.confidence = confidence
        self.unpredictable = False
        super(ActionExecuted, self).__init__(timestamp)

    def __str__(self):
        return ("ActionExecuted(action: {}, policy: {}, confidence: {})"
                "".format(self.action_name, self.policy, self.confidence))

    def __hash__(self):
        return hash(self.action_name)

    def __eq__(self, other):
        if not isinstance(other, ActionExecuted):
            return False
        else:
            return self.action_name == other.action_name

    def as_story_string(self):
        return self.action_name

    @classmethod
    def _from_story_string(cls, parameters):
        # type: (Dict[Text, Any]) -> Optional[List[Event]]

        return [ActionExecuted(parameters.get("name"),
                               parameters.get("policy"),
                               parameters.get("confidence"),
                               parameters.get("timestamp")
                               )]

    def as_dict(self):
        d = super(ActionExecuted, self).as_dict()
<<<<<<< HEAD
        d.update({"name": self.action_name,
                  "policy": self.policy,
                  "policy_confidence": self.policy_confidence})
=======
        d.update({
            "name": self.action_name,
            "policy": self.policy,
            "confidence": self.confidence
        })
>>>>>>> fa73a5ca
        return d

    def apply_to(self, tracker):
        # type: (DialogueStateTracker) -> None

        tracker.latest_action_name = self.action_name
        tracker.clear_followup_action()


class AgentUttered(Event):
    """The agent has said something to the user.

    This class is not used in the story training as it is contained in the
    ``ActionExecuted`` class. An entry is made in the ``Tracker``."""

    type_name = "agent"

    def __init__(self, text=None, data=None, timestamp=None):
        self.text = text
        self.data = data
        super(AgentUttered, self).__init__(timestamp)

    def __hash__(self):
        return hash((self.text, jsonpickle.encode(self.data)))

    def __eq__(self, other):
        if not isinstance(other, AgentUttered):
            return False
        else:
            return (self.text, jsonpickle.encode(self.data)) == \
                   (other.text, jsonpickle.encode(other.data))

    def __str__(self):
        return "AgentUttered(text: {}, data: {})".format(
                self.text, json.dumps(self.data, indent=2))

    def apply_to(self, tracker):
        # type: (DialogueStateTracker) -> None

        pass

    def as_story_string(self):
        return None

    def as_dict(self):
        d = super(AgentUttered, self).as_dict()
        d.update({
            "text": self.text,
            "data": self.data,
        })
        return d

    @staticmethod
    def empty():
        return AgentUttered()

    @classmethod
    def _from_parameters(cls, parameters):
        try:
            return AgentUttered(parameters.get("text"),
                                parameters.get("data"),
                                parameters.get("timestamp"))
        except KeyError as e:
            raise ValueError("Failed to parse agent uttered event. "
                             "{}".format(e))


class Form(Event):
    """A Form gets activated/deactivated

    This  sets the `active_form` of the tracker"""

    type_name = "form"

    def __init__(self, name, timestamp=None):
        self.name = name
        super(Form, self).__init__(timestamp)

    def __str__(self):
        return ("Form({})".format(self.name))

    def __hash__(self):
        return hash(self.name)

    def __eq__(self, other):
        if not isinstance(other, Form):
            return False
        else:
            return self.name == other.name

    def as_story_string(self):
        props = json.dumps({"name": self.name})
        return "{name}{props}".format(name=self.type_name, props=props)

    @classmethod
    def _from_story_string(cls, parameters):
        """Called to convert a parsed story line into an event."""
        return [Form(parameters.get("name"),
                     parameters.get("timestamp"))]

    def as_dict(self):
        d = super(Form, self).as_dict()
        d.update({"name": self.name})
        return d

    def apply_to(self, tracker):
        # type: (DialogueStateTracker) -> None
        tracker.change_form_to(self.name)


class ActionExecutionFailed(Event):
    """Notify Core that the execution of an action has failed"""

    type_name = 'action_execution_failed'

    def __init__(self, action_name, policy, policy_confidence, timestamp=None):
        self.action_name = action_name
        self.policy = policy
        self.policy_confidence = policy_confidence
        super(ActionExecutionFailed, self).__init__(timestamp)

    def __str__(self):
        return ("ActionExecutionFailed(action: {}, policy: {}, "
                "policy_confidence)".format(self.action_name, self.policy,
                                            self.policy_confidence))

    def __hash__(self):
        return hash(self.action_name)

    def __eq__(self, other):
        if not isinstance(other, ActionExecutionFailed):
            return False
        else:
            return self.action_name == other.action_name

    @classmethod
    def _from_parameters(cls, parameters):
        return ActionExecutionFailed(parameters.get("action_name"),
                                     parameters.get("policy"),
                                     parameters.get("policy_confidence"),
                                     parameters.get("timestamp"))

    def as_story_string(self):
        return None

    def as_dict(self):
        d = super(ActionExecutionFailed, self).as_dict()
        d.update({"name": self.action_name,
                  "policy": self.policy,
                  "policy_confidence": self.policy_confidence})
        return d

    def apply_to(self, tracker):
        # type: (DialogueStateTracker) -> None
        pass<|MERGE_RESOLUTION|>--- conflicted
+++ resolved
@@ -733,17 +733,11 @@
 
     def as_dict(self):
         d = super(ActionExecuted, self).as_dict()
-<<<<<<< HEAD
-        d.update({"name": self.action_name,
-                  "policy": self.policy,
-                  "policy_confidence": self.policy_confidence})
-=======
         d.update({
             "name": self.action_name,
             "policy": self.policy,
             "confidence": self.confidence
         })
->>>>>>> fa73a5ca
         return d
 
     def apply_to(self, tracker):
