import sys

import io
import logging
import numpy as np
import os
import requests
import textwrap
import uuid
from PyInquirer import prompt
from colorclass import Color
from flask import Flask, send_file, abort
from gevent.pywsgi import WSGIServer
from terminaltables import SingleTable, AsciiTable
from threading import Thread
from typing import Any, Text, Dict, List, Optional, Callable, Union, Tuple

from rasa_core import utils, server, events, constants
from rasa_core.actions.action import ACTION_LISTEN_NAME, default_action_names
from rasa_core.agent import Agent
from rasa_core.channels import UserMessage
from rasa_core.channels.channel import button_to_string, element_to_string
from rasa_core.constants import (
    DEFAULT_SERVER_PORT, DEFAULT_SERVER_URL, REQUESTED_SLOT)
from rasa_core.domain import Domain
from rasa_core.events import (
    Event, ActionExecuted, UserUttered, Restarted,
    BotUttered)
from rasa_core.interpreter import INTENT_MESSAGE_PREFIX
from rasa_core.trackers import EventVerbosity
from rasa_core.training import visualization
from rasa_core.training.structures import Story
from rasa_core.training.visualization import (
    visualize_neighborhood, VISUALIZATION_TEMPLATE_PATH)
from rasa_core.utils import EndpointConfig
from rasa_nlu.training_data import TrainingData
from rasa_nlu.training_data.formats import MarkdownWriter, MarkdownReader
# noinspection PyProtectedMember
from rasa_nlu.training_data.loading import load_data, _guess_format
from rasa_nlu.training_data.message import Message

try:
    FileNotFoundError
except NameError:
    FileNotFoundError = IOError

# WARNING: This command line UI is using an external library
# communicating with the shell - these functions are hard to test
# automatically. If you change anything in here, please make sure to
# run the interactive learning and check if your part of the "ui"
# still works.

logger = logging.getLogger(__name__)

MAX_VISUAL_HISTORY = 3

PATHS = {"stories": "data/stories.md",
         "nlu": "data/nlu.md",
         "backup": "data/nlu_interactive.md",
         "domain": "domain.yml"}

# choose other intent, making sure this doesn't clash with an existing intent
OTHER_INTENT = uuid.uuid4().hex
OTHER_ACTION = uuid.uuid4().hex


class RestartConversation(Exception):
    """Exception used to break out the flow and restart the conversation."""
    pass


class ForkTracker(Exception):
    """Exception used to break out the flow and fork at a previous step.

    The tracker will be reset to the selected point in the past and the
    conversation will continue from there."""
    pass


class UndoLastStep(Exception):
    """Exception used to break out the flow and undo the last step.

    The last step is either the most recent user message or the most
    recent action run by the bot."""
    pass


def _response_as_json(response: requests.Response) -> Dict[Text, Any]:
    """Convert a HTTP response to json, raise exception if response failed."""

    response.raise_for_status()

    if response.encoding is None:
        response.encoding = 'utf-8'

    return response.json()


def send_message(
    endpoint: EndpointConfig,
    sender_id: Text,
    message: Text,
    parse_data: Optional[Dict[Text, Any]] = None
) -> Dict[Text, Any]:
    """Send a user message to a conversation."""

    payload = {
        "sender": UserUttered.type_name,
        "message": message,
        "parse_data": parse_data
    }

    r = endpoint.request(json=payload,
                         method="post",
                         subpath="/conversations/{}/messages"
                                 "".format(sender_id))

    return _response_as_json(r)


def request_prediction(
    endpoint: EndpointConfig,
    sender_id: Text
) -> Dict[Text, Any]:
    """Request the next action prediction from core."""

    r = endpoint.request(method="post",
                         subpath="/conversations/{}/predict".format(sender_id))

    return _response_as_json(r)


def retrieve_domain(endpoint: EndpointConfig) -> Dict[Text, Any]:
    """Retrieve the domain from core."""

    r = endpoint.request(method="get",
                         subpath="/domain",
                         headers={"Accept": "application/json"})

    return _response_as_json(r)


def retrieve_tracker(
    endpoint: EndpointConfig,
    sender_id: Text,
    verbosity: EventVerbosity = EventVerbosity.ALL
) -> Dict[Text, Any]:
    """Retrieve a tracker from core."""

    path = "/conversations/{}/tracker?include_events={}".format(
        sender_id, verbosity.name)
    r = endpoint.request(method="get",
                         subpath=path,
                         headers={"Accept": "application/json"})

    return _response_as_json(r)


def send_action(
    endpoint: EndpointConfig,
    sender_id: Text,
    action_name: Text,
    policy: Optional[Text] = None,
    confidence: Optional[float] = None,
    is_new_action: bool = False
) -> Dict[Text, Any]:
    """Log an action to a conversation."""

    payload = ActionExecuted(action_name, policy, confidence).as_dict()

    subpath = "/conversations/{}/execute".format(sender_id)

    try:
        r = endpoint.request(json=payload,
                             method="post",
                             subpath=subpath)
        return _response_as_json(r)
    except requests.exceptions.HTTPError:
        if is_new_action:
            warning_questions = [{
                "name": "warning",
                "type": "confirm",
                "message": "WARNING: You have created a new action: '{}', "
                           "which was not successfully executed. "
                           "If this action does not return any events, "
                           "you do not need to do anything. "
                           "If this is a custom action which returns events, "
                           "you are recommended to implement this action "
                           "in your action server and try again."
                           "".format(action_name)
            }]
            _ask_questions(warning_questions, sender_id, endpoint)

            payload = ActionExecuted(action_name).as_dict()

            return send_event(endpoint, sender_id, payload)
        else:
            logger.error("failed to execute action!")
            raise


def send_event(
    endpoint: EndpointConfig,
    sender_id: Text,
    evt: Dict[Text, Any]
) -> Dict[Text, Any]:
    """Log an event to a conversation."""

    subpath = "/conversations/{}/tracker/events".format(sender_id)

    r = endpoint.request(json=evt,
                         method="post",
                         subpath=subpath)

    return _response_as_json(r)


def replace_events(
    endpoint: EndpointConfig,
    sender_id: Text,
    evts: List[Dict[Text, Any]]
) -> Dict[Text, Any]:
    """Replace all the events of a conversation with the provided ones."""

    subpath = "/conversations/{}/tracker/events".format(sender_id)

    r = endpoint.request(json=evts,
                         method="put",
                         subpath=subpath)

    return _response_as_json(r)


def send_finetune(
    endpoint: EndpointConfig,
    evts: List[Dict[Text, Any]]
) -> Dict[Text, Any]:
    """Finetune a core model on the provided additional training samples."""

    r = endpoint.request(json=evts,
                         method="post",
                         subpath="/finetune")

    return _response_as_json(r)


def format_bot_output(
    message: Dict[Text, Any]
) -> Text:
    """Format a bot response to be displayed in the history table."""

<<<<<<< HEAD
    output = message.get("text") or ""

    # Append all additional items if data is not None
=======
    output = ""

    # First, add text to output
    if message.get("text"):
        output += message.get("text")

    # Then, append all additional items
>>>>>>> 8a26f7ba
    data = message.get("data", {})
    if not data:
        return output

    if data.get("image"):
        output += "\nImage: " + data.get("image")

    if data.get("attachment"):
        output += "\nAttachment: " + data.get("attachment")

    if data.get("buttons"):
        output += "\nButtons:"
        for idx, button in enumerate(data.get("buttons")):
            button_str = button_to_string(button, idx)
            output += "\n" + button_str

    if data.get("elements"):
<<<<<<< HEAD
        for element in data.get('elements'):
            import json
            output += "\nElements: "
            output += "\n" + json.dumps(element)
=======
        output += "\nElements:"
        for idx, element in enumerate(data.get("elements")):
            element_str = element_to_string(element, idx)
            output += "\n" + element_str
>>>>>>> 8a26f7ba
    return output


def latest_user_message(
    evts: List[Dict[Text, Any]]
) -> Optional[Dict[Text, Any]]:
    """Return most recent user message."""

    for i, e in enumerate(reversed(evts)):
        if e.get("event") == UserUttered.type_name:
            return e
    return None


def all_events_before_latest_user_msg(
    evts: List[Dict[Text, Any]]
) -> List[Dict[Text, Any]]:
    """Return all events that happened before the most recent user message."""

    for i, e in enumerate(reversed(evts)):
        if e.get("event") == UserUttered.type_name:
            return evts[:-(i + 1)]
    return evts


def _ask_questions(
    questions: List[Dict[Text, Any]],
    sender_id: Text,
    endpoint: EndpointConfig,
    is_abort: Callable[[Dict[Text, Any]], bool] = lambda x: False
) -> Dict[Text, Any]:
    """Ask the user a question, if Ctrl-C is pressed provide user with menu."""

    should_retry = True
    answers = {}

    while should_retry:
        answers = prompt(questions)
        if not answers or is_abort(answers):
            should_retry = _ask_if_quit(sender_id, endpoint)
        else:
            should_retry = False
    return answers


def _selection_choices_from_intent_prediction(
    predictions: List[Dict[Text, Any]]
) -> List[Dict[Text, Text]]:
    """"Given a list of ML predictions create a UI choice list."""

    sorted_intents = sorted(predictions,
                            key=lambda k: (-k['confidence'], k['name']))

    choices = []
    for p in sorted_intents:
        name_with_confidence = "{:03.2f} {:40}".format(p.get("confidence"),
                                                       p.get("name"))
        choice = {
            "name": name_with_confidence,
            "value": p.get("name")
        }
        choices.append(choice)

    return choices


def _request_free_text_intent(
    sender_id: Text,
    endpoint: EndpointConfig
) -> Text:
    questions = [
        {
            "type": "input",
            "name": "intent",
            "message": "Please type the intent name",
        }
    ]
    answers = _ask_questions(questions, sender_id, endpoint)
    return answers["intent"]


def _request_free_text_action(
    sender_id: Text,
    endpoint: EndpointConfig
) -> Text:
    questions = [
        {
            "type": "input",
            "name": "action",
            "message": "Please type the action name",
        }
    ]
    answers = _ask_questions(questions, sender_id, endpoint)
    return answers["action"]


def _request_selection_from_intent_list(
    intent_list: List[Dict[Text, Text]],
    sender_id: Text,
    endpoint: EndpointConfig
) -> Text:
    questions = [
        {
            "type": "list",
            "name": "intent",
            "message": "What intent is it?",
            "choices": intent_list
        }
    ]
    return _ask_questions(questions, sender_id, endpoint)["intent"]


def _request_fork_point_from_list(
    forks: List[Dict[Text, Text]],
    sender_id: Text,
    endpoint: EndpointConfig
) -> Text:
    questions = [
        {
            "type": "list",
            "name": "fork",
            "message": "Before which user message do you want to fork?",
            "choices": forks
        }
    ]
    return _ask_questions(questions, sender_id, endpoint)["fork"]


def _request_fork_from_user(
    sender_id,
    endpoint
) -> Optional[List[Dict[Text, Any]]]:
    """Take in a conversation and ask at which point to fork the conversation.

    Returns the list of events that should be kept. Forking means, the
    conversation will be reset and continued from this previous point."""

    tracker = retrieve_tracker(endpoint, sender_id,
                               EventVerbosity.AFTER_RESTART)

    choices = []
    for i, e in enumerate(tracker.get("events", [])):
        if e.get("event") == UserUttered.type_name:
            choices.append({"name": e.get("text"), "value": i})

    fork_idx = _request_fork_point_from_list(list(reversed(choices)),
                                             sender_id,
                                             endpoint)

    if fork_idx is not None:
        return tracker.get("events", [])[:int(fork_idx)]
    else:
        return None


def _request_intent_from_user(
    latest_message,
    intents,
    sender_id,
    endpoint
) -> Dict[Text, Any]:
    """Take in latest message and ask which intent it should have been.

    Returns the intent dict that has been selected by the user."""

    predictions = latest_message.get("parse_data",
                                     {}).get("intent_ranking", [])

    predicted_intents = {p["name"] for p in predictions}

    for i in intents:
        if i not in predicted_intents:
            predictions.append({"name": i, "confidence": 0.0})

    # convert intents to ui list and add <other> as a free text alternative
    choices = ([{"name": "<create_new_intent>", "value": OTHER_INTENT}] +
               _selection_choices_from_intent_prediction(predictions))

    intent_name = _request_selection_from_intent_list(choices,
                                                      sender_id,
                                                      endpoint)

    if intent_name == OTHER_INTENT:
        intent_name = _request_free_text_intent(sender_id, endpoint)
        return {"name": intent_name, "confidence": 1.0}
    # returns the selected intent with the original probability value
    return next((x for x in predictions if x["name"] == intent_name), None)


def _print_history(sender_id: Text, endpoint: EndpointConfig) -> None:
    """Print information about the conversation for the user."""

    tracker_dump = retrieve_tracker(endpoint, sender_id,
                                    EventVerbosity.AFTER_RESTART)
    evts = tracker_dump.get("events", [])

    table = _chat_history_table(evts)
    slot_strs = _slot_history(tracker_dump)

    print("------")
    print("Chat History\n")
    print(table)

    if slot_strs:
        print("\n")
        print("Current slots: \n\t{}\n".format(", ".join(slot_strs)))

    print("------")


def _chat_history_table(evts: List[Dict[Text, Any]]) -> Text:
    """Create a table containing bot and user messages.

    Also includes additional information, like any events and
    prediction probabilities."""

    def wrap(txt, max_width):
        return "\n".join(textwrap.wrap(txt, max_width,
                                       replace_whitespace=False))

    def colored(txt, color):
        return "{" + color + "}" + txt + "{/" + color + "}"

    def format_user_msg(user_evt, max_width):
        _parsed = user_evt.get('parse_data', {})
        _intent = _parsed.get('intent', {}).get("name")
        _confidence = _parsed.get('intent', {}).get("confidence", 1.0)
        _md = _as_md_message(_parsed)

        _lines = [
            colored(wrap(_md, max_width), "hired"),
            "intent: {} {:03.2f}".format(_intent, _confidence)
        ]
        return "\n".join(_lines)

    def bot_width(_table: AsciiTable) -> int:
        return _table.column_max_width(1)

    def user_width(_table: AsciiTable) -> int:
        return _table.column_max_width(3)

    def add_bot_cell(data, cell):
        data.append([len(data), Color(cell), "", ""])

    def add_user_cell(data, cell):
        data.append([len(data), "", "", Color(cell)])

    # prints the historical interactions between the bot and the user,
    # to help with correctly identifying the action
    table_data = [
        ["#  ",
         Color(colored('Bot      ', 'autoblue')),
         "  ",
         Color(colored('You       ', 'hired'))],
    ]

    table = SingleTable(table_data, 'Chat History')

    bot_column = []
    for idx, evt in enumerate(evts):
        if evt.get("event") == ActionExecuted.type_name:
            bot_column.append(colored(evt['name'], 'autocyan'))
            if evt['confidence'] is not None:
                bot_column[-1] += (
                    colored(" {:03.2f}".format(evt['confidence']), 'autowhite'))

        elif evt.get("event") == UserUttered.type_name:
            if bot_column:
                text = "\n".join(bot_column)
                add_bot_cell(table_data, text)
                bot_column = []

            msg = format_user_msg(evt, user_width(table))
            add_user_cell(table_data, msg)

        elif evt.get("event") == BotUttered.type_name:
            wrapped = wrap(format_bot_output(evt), bot_width(table))
            bot_column.append(colored(wrapped, 'autoblue'))

        else:
            e = Event.from_parameters(evt)
            if e.as_story_string():
                bot_column.append(wrap(e.as_story_string(), bot_width(table)))

    if bot_column:
        text = "\n".join(bot_column)
        add_bot_cell(table_data, text)

    table.inner_heading_row_border = False
    table.inner_row_border = True
    table.inner_column_border = False
    table.outer_border = False
    table.justify_columns = {0: 'left', 1: 'left', 2: 'center', 3: 'right'}

    return table.table


def _slot_history(tracker_dump: Dict[Text, Any]) -> List[Text]:
    """Create an array of slot representations to be displayed."""

    slot_strs = []
    for k, s in tracker_dump.get("slots").items():
        colored_value = utils.wrap_with_color(str(s),
                                              utils.bcolors.WARNING)
        slot_strs.append("{}: {}".format(k, colored_value))
    return slot_strs


def _ask_if_quit(sender_id: Text, endpoint: EndpointConfig) -> bool:
    """Display the exit menu.

    Return `True` if the previous question should be retried."""

    questions = [{
        "name": "abort",
        "type": "list",
        "message": "Do you want to stop?",
        "choices": [
            {
                "name": "Continue",
                "value": "continue",
            },
            {
                "name": "Undo Last",
                "value": "undo",
            },
            {
                "name": "Fork",
                "value": "fork",
            },
            {
                "name": "Start Fresh",
                "value": "restart",
            },
            {
                "name": "Export & Quit",
                "value": "quit",
            },
        ]
    }]
    answers = prompt(questions)

    if not answers or answers["abort"] == "quit":
        # this is also the default answer if the user presses Ctrl-C
        story_path, nlu_path, domain_path = _request_export_info()

        tracker = retrieve_tracker(endpoint, sender_id)
        evts = tracker.get("events", [])

        _write_stories_to_file(story_path, evts)
        _write_nlu_to_file(nlu_path, evts)
        _write_domain_to_file(domain_path, evts, endpoint)

        logger.info("Successfully wrote stories and NLU data")
        sys.exit()
    elif answers["abort"] == "continue":
        # in this case we will just return, and the original
        # question will get asked again
        return True
    elif answers["abort"] == "undo":
        raise UndoLastStep()
    elif answers["abort"] == "fork":
        raise ForkTracker()
    elif answers["abort"] == "restart":
        raise RestartConversation()


def _request_action_from_user(
    predictions: List[Dict[Text, Any]],
    sender_id: Text, endpoint: EndpointConfig
) -> (Text, bool):
    """Ask the user to correct an action prediction."""

    _print_history(sender_id, endpoint)

    sorted_actions = sorted(predictions,
                            key=lambda k: (-k['score'], k['action']))

    choices = [{"name": "{:03.2f} {:40}".format(a.get("score"),
                                                a.get("action")),
                "value": a.get("action")}
               for a in sorted_actions]
    choices = [{"name": "<create new action>", "value": OTHER_ACTION}] + choices
    questions = [{
        "name": "action",
        "type": "list",
        "message": "What is the next action of the bot?",
        "choices": choices
    }]
    answers = _ask_questions(questions, sender_id, endpoint)
    action_name = answers["action"]
    is_new_action = action_name == OTHER_ACTION

    if is_new_action:
        action_name = _request_free_text_action(sender_id, endpoint)
    print("Thanks! The bot will now run {}.\n".format(action_name))
    return action_name, is_new_action


def _request_export_info() -> Tuple[Text, Text, Text]:
    """Request file path and export stories & nlu data to that path"""

    def validate_path(path):
        try:
            with io.open(path, "a", encoding="utf-8"):
                return True
        except Exception as e:
            return "Failed to open file. {}".format(e)

    # export training data and quit
    questions = [{
        "name": "export stories",
        "type": "input",
        "message": "Export stories to (if file exists, this "
                   "will append the stories)",
        "default": PATHS["stories"],
        "validate": validate_path
    }, {
        "name": "export nlu",
        "type": "input",
        "message": "Export NLU data to (if file exists, this "
                   "will merge learned data with previous training examples)",
        "default": PATHS["nlu"],
        "validate": validate_path
    }, {
        "name": "export domain",
        "type": "input",
        "message": "Export domain file to (if file exists, this "
                   "will be overwritten)",
        "default": PATHS["domain"],
        "validate": validate_path}]

    answers = prompt(questions)
    if not answers:
        sys.exit()

    return (answers["export stories"],
            answers["export nlu"],
            answers["export domain"])


def _split_conversation_at_restarts(
    evts: List[Dict[Text, Any]]
) -> List[List[Dict[Text, Any]]]:
    """Split a conversation at restart events.

    Returns an array of event lists, without the restart events."""

    sub_conversations = []
    current = []
    for e in evts:
        if e.get("event") == "restart":
            if current:
                sub_conversations.append(current)
            current = []
        else:
            current.append(e)

    if current:
        sub_conversations.append(current)

    return sub_conversations


def _collect_messages(evts: List[Dict[Text, Any]]) -> List[Message]:
    """Collect the message text and parsed data from the UserMessage events
    into a list"""

    msgs = []

    for evt in evts:
        if evt.get("event") == UserUttered.type_name:
            data = evt.get("parse_data")
            msg = Message.build(data["text"], data["intent"]["name"],
                                data["entities"])
            msgs.append(msg)

    return msgs


def _collect_actions(evts: List[Dict[Text, Any]]) -> List[Dict[Text, Any]]:
    """Collect all the `ActionExecuted` events into a list."""

    return [evt
            for evt in evts
            if evt.get("event") == ActionExecuted.type_name]


def _write_stories_to_file(
    export_story_path: Text,
    evts: List[Dict[Text, Any]]
) -> None:
    """Write the conversation of the sender_id to the file paths."""

    sub_conversations = _split_conversation_at_restarts(evts)

    with io.open(export_story_path, 'a', encoding="utf-8") as f:
        for conversation in sub_conversations:
            parsed_events = events.deserialise_events(conversation)
            s = Story.from_events(parsed_events)
            f.write(s.as_story_string(flat=True) + "\n")


def _write_nlu_to_file(
    export_nlu_path: Text,
    evts: List[Dict[Text, Any]]
) -> None:
    """Write the nlu data of the sender_id to the file paths."""

    msgs = _collect_messages(evts)

    # noinspection PyBroadException
    try:
        previous_examples = load_data(export_nlu_path)

    except Exception:
        questions = [{"name": "export nlu",
                      "type": "input",
                      "message": "Could not load existing NLU data, please "
                                 "specify where to store NLU data learned in "
                                 "this session (this will overwrite any "
                                 "existing file)",
                      "default": PATHS["backup"]}]

        answers = prompt(questions)
        export_nlu_path = answers["export nlu"]
        previous_examples = TrainingData()

    nlu_data = previous_examples.merge(TrainingData(msgs))

    with io.open(export_nlu_path, 'w', encoding="utf-8") as f:
        if _guess_format(export_nlu_path) in {"md", "unk"}:
            f.write(nlu_data.as_markdown())
        else:
            f.write(nlu_data.as_json())


def _entities_from_messages(messages):
    """Return all entities that occur in atleast one of the messages."""
    return list({e["entity"]
                 for m in messages
                 for e in m.data.get("entities", [])})


def _intents_from_messages(messages):
    """Return all intents that occur in at least one of the messages."""

    # set of distinct intents
    intents = {m.data["intent"]
               for m in messages
               if "intent" in m.data}

    return [{i: {"use_entities": True}} for i in intents]


def _write_domain_to_file(
    domain_path: Text,
    evts: List[Dict[Text, Any]],
    endpoint: EndpointConfig
) -> None:
    """Write an updated domain file to the file path."""

    domain = retrieve_domain(endpoint)
    old_domain = Domain.from_dict(domain)

    messages = _collect_messages(evts)
    actions = _collect_actions(evts)

    domain_dict = dict.fromkeys(domain.keys(), [])

    # TODO for now there is no way to distinguish between action and form
    domain_dict["forms"] = []
    domain_dict["intents"] = _intents_from_messages(messages)
    domain_dict["entities"] = _entities_from_messages(messages)
    # do not automatically add default actions to the domain dict
    domain_dict["actions"] = list({e["name"]
                                   for e in actions
                                   if e["name"] not in default_action_names()})

    new_domain = Domain.from_dict(domain_dict)

    old_domain.merge(new_domain).persist_clean(domain_path)


def _predict_till_next_listen(endpoint: EndpointConfig,
                              sender_id: Text,
                              finetune: bool,
                              sender_ids: List[Text],
                              plot_file: Optional[Text]
                              ) -> None:
    """Predict and validate actions until we need to wait for a user msg."""

    listen = False
    while not listen:
        response = request_prediction(endpoint, sender_id)
        predictions = response.get("scores")
        probabilities = [prediction["score"] for prediction in predictions]
        pred_out = int(np.argmax(probabilities))
        action_name = predictions[pred_out].get("action")
        policy = response.get("policy")
        confidence = response.get("confidence")

        _print_history(sender_id, endpoint)
        _plot_trackers(sender_ids, plot_file, endpoint,
                       unconfirmed=[ActionExecuted(action_name)])

        listen = _validate_action(action_name, policy, confidence,
                                  predictions, endpoint, sender_id,
                                  finetune=finetune)

        _plot_trackers(sender_ids, plot_file, endpoint)


def _correct_wrong_nlu(corrected_nlu: Dict[Text, Any],
                       evts: List[Dict[Text, Any]],
                       endpoint: EndpointConfig,
                       sender_id: Text
                       ) -> None:
    """A wrong NLU prediction got corrected, update core's tracker."""

    latest_message = latest_user_message(evts)
    corrected_events = all_events_before_latest_user_msg(evts)

    latest_message["parse_data"] = corrected_nlu

    replace_events(endpoint, sender_id, corrected_events)

    send_message(endpoint, sender_id, latest_message.get("text"),
                 latest_message.get("parse_data"))


def _correct_wrong_action(corrected_action: Text,
                          endpoint: EndpointConfig,
                          sender_id: Text,
                          finetune: bool = False,
                          is_new_action: bool = False
                          ) -> None:
    """A wrong action prediction got corrected, update core's tracker."""

    response = send_action(endpoint,
                           sender_id,
                           corrected_action,
                           is_new_action=is_new_action)

    if finetune:
        send_finetune(endpoint,
                      response.get("tracker", {}).get("events", []))


def _form_is_rejected(action_name, tracker):
    """Check if the form got rejected with the most recent action name."""
    return (tracker.get('active_form', {}).get('name') and
            action_name != tracker['active_form']['name'] and
            action_name != ACTION_LISTEN_NAME)


def _form_is_restored(action_name, tracker):
    """Check whether the form is called again after it was rejected."""
    return (tracker.get('active_form', {}).get('rejected') and
            tracker.get('latest_action_name') == ACTION_LISTEN_NAME and
            action_name == tracker.get('active_form', {}).get('name'))


def _confirm_form_validation(action_name, tracker, endpoint, sender_id):
    """Ask a user whether an input for a form should be validated.

    Previous to this call, the active form was chosen after it was rejected."""

    requested_slot = tracker.get("slots", {}).get(REQUESTED_SLOT)

    validation_questions = [{
        "name": "validation",
        "type": "confirm",
        "message": "Should '{}' validate user input to fill "
                   "the slot '{}'?".format(action_name, requested_slot)
    }]
    form_answers = _ask_questions(validation_questions, sender_id, endpoint)

    if not form_answers["validation"]:
        # notify form action to skip validation
        send_event(endpoint, sender_id,
                   {"event": "form_validation", "validate": False})

    elif not tracker.get('active_form', {}).get('validate'):
        # handle contradiction with learned behaviour
        warning_questions = [{
            "name": "warning",
            "type": "confirm",
            "message": "ERROR: FormPolicy predicted no form validation "
                       "based on previous training stories. "
                       "Make sure to remove contradictory stories "
                       "from training data. "
                       "Otherwise predicting no form validation "
                       "will not work as expected."
        }]
        _ask_questions(warning_questions, sender_id, endpoint)
        # notify form action to validate an input
        send_event(endpoint, sender_id,
                   {"event": "form_validation", "validate": True})


def _validate_action(action_name: Text,
                     policy: Text,
                     confidence: float,
                     predictions: List[Dict[Text, Any]],
                     endpoint: EndpointConfig,
                     sender_id: Text,
                     finetune: bool = False
                     ) -> bool:
    """Query the user to validate if an action prediction is correct.

    Returns `True` if the prediction is correct, `False` otherwise."""

    q = "The bot wants to run '{}', correct?".format(action_name)
    questions = [
        {
            "type": "confirm",
            "name": "action",
            "message": q,
        }
    ]
    answers = _ask_questions(questions, sender_id, endpoint)

    if not answers["action"]:
        action_name, is_new_action = _request_action_from_user(
            predictions, sender_id, endpoint)
    else:
        is_new_action = False

    tracker = retrieve_tracker(endpoint, sender_id,
                               EventVerbosity.AFTER_RESTART)

    if _form_is_rejected(action_name, tracker):
        # notify the tracker that form was rejected
        send_event(endpoint, sender_id,
                   {"event": "action_execution_rejected",
                    "name": tracker['active_form']['name']})

    elif _form_is_restored(action_name, tracker):
        _confirm_form_validation(action_name, tracker, endpoint, sender_id)

    if not answers["action"]:
        _correct_wrong_action(action_name, endpoint, sender_id,
                              finetune=finetune,
                              is_new_action=is_new_action)
    else:
        send_action(endpoint, sender_id, action_name, policy, confidence)

    return action_name == ACTION_LISTEN_NAME


def _as_md_message(parse_data: Dict[Text, Any]) -> Text:
    """Display the parse data of a message in markdown format."""

    if parse_data.get("text", "").startswith(INTENT_MESSAGE_PREFIX):
        return parse_data.get("text")

    if not parse_data.get("entities"):
        parse_data["entities"] = []
    # noinspection PyProtectedMember
    return MarkdownWriter()._generate_message_md(parse_data)


def _validate_user_regex(latest_message: Dict[Text, Any],
                         intents: List[Text]) -> bool:
    """Validate if a users message input is correct.

    This assumes the user entered an intent directly, e.g. using
    `/greet`. Return `True` if the intent is a known one."""

    parse_data = latest_message.get("parse_data", {})
    intent = parse_data.get("intent", {}).get("name")

    if intent in intents:
        return True
    else:
        return False


def _validate_user_text(latest_message: Dict[Text, Any],
                        endpoint: EndpointConfig, sender_id: Text) -> bool:
    """Validate a user message input as free text.

    This assumes the user message is a text message (so NOT `/greet`)."""

    parse_data = latest_message.get("parse_data", {})
    entities = _as_md_message(parse_data)
    intent = parse_data.get("intent", {}).get("name")

    q = ("Is the NLU classification for '{}' with intent "
         "'{}' correct?".format(entities, intent))

    questions = [
        {
            "type": "confirm",
            "name": "nlu",
            "message": q,
        }
    ]
    answers = _ask_questions(questions, sender_id, endpoint)
    return answers["nlu"]


def _validate_nlu(intents: List[Text],
                  endpoint: EndpointConfig,
                  sender_id: Text) -> None:
    """Validate if a user message, either text or intent is correct.

    If the prediction of the latest user message is incorrect,
    the tracker will be corrected with the correct intent / entities."""

    tracker = retrieve_tracker(endpoint, sender_id,
                               EventVerbosity.AFTER_RESTART)

    latest_message = latest_user_message(tracker.get("events", []))

    if latest_message.get("text").startswith(INTENT_MESSAGE_PREFIX):
        valid = _validate_user_regex(latest_message, intents)
    else:
        valid = _validate_user_text(latest_message, endpoint, sender_id)

    if not valid:
        corrected_intent = _request_intent_from_user(latest_message, intents,
                                                     sender_id, endpoint)
        evts = tracker.get("events", [])

        entities = _correct_entities(latest_message, endpoint, sender_id)
        corrected_nlu = {
            "intent": corrected_intent,
            "entities": entities,
            "text": latest_message.get("text")
        }

        _correct_wrong_nlu(corrected_nlu, evts, endpoint, sender_id)


def _correct_entities(latest_message: Dict[Text, Any],
                      endpoint: EndpointConfig,
                      sender_id: Text) -> Dict[Text, Any]:
    """Validate the entities of a user message.

    Returns the corrected entities"""

    q = "Please mark the entities using [value](type) notation"
    entity_str = _as_md_message(latest_message.get("parse_data", {}))
    questions = [
        {
            "type": "input",
            "name": "annotation",
            "default": entity_str,
            "message": q,
        }
    ]
    answers = _ask_questions(questions, sender_id, endpoint)
    # noinspection PyProtectedMember
    parsed = MarkdownReader()._parse_training_example(answers["annotation"])
    return parsed.get("entities", [])


def _enter_user_message(sender_id: Text,
                        endpoint: EndpointConfig) -> None:
    """Request a new message from the user."""

    questions = [{
        "name": "message",
        "type": "input",
        "message": "Next user input (Ctr-c to abort):"
    }]

    answers = _ask_questions(questions, sender_id, endpoint,
                             lambda a: not a["message"])

    if answers["message"] == constants.USER_INTENT_RESTART:
        raise RestartConversation()

    send_message(endpoint, sender_id, answers["message"])


def is_listening_for_message(sender_id: Text,
                             endpoint: EndpointConfig) -> bool:
    """Check if the conversation is in need for a user message."""

    tracker = retrieve_tracker(endpoint, sender_id, EventVerbosity.APPLIED)

    for i, e in enumerate(reversed(tracker.get("events", []))):
        if e.get("event") == UserUttered.type_name:
            return False
        elif e.get("event") == ActionExecuted.type_name:
            return e.get("name") == ACTION_LISTEN_NAME
    return False


def _undo_latest(sender_id: Text,
                 endpoint: EndpointConfig) -> None:
    """Undo either the latest bot action or user message, whatever is last."""

    tracker = retrieve_tracker(endpoint, sender_id, EventVerbosity.ALL)

    cutoff_index = None
    for i, e in enumerate(reversed(tracker.get("events", []))):
        if e.get("event") in {ActionExecuted.type_name, UserUttered.type_name}:
            cutoff_index = i
            break
        elif e.get("event") == Restarted.type_name:
            break

    if cutoff_index is not None:
        events_to_keep = tracker["events"][:-(cutoff_index + 1)]

        # reset the events of the conversation to the events before
        # the most recent bot or user event
        replace_events(endpoint, sender_id, events_to_keep)


def _fetch_events(sender_ids: List[Union[Text, List[Event]]],
                  endpoint: EndpointConfig
                  ) -> List[List[Event]]:
    """Retrieve all event trackers from the endpoint for all sender ids."""

    event_sequences = []
    for sender_id in sender_ids:
        if isinstance(sender_id, str):
            tracker = retrieve_tracker(endpoint, sender_id)
            evts = tracker.get("events", [])

            for conversation in _split_conversation_at_restarts(evts):
                parsed_events = events.deserialise_events(conversation)
                event_sequences.append(parsed_events)
        else:
            event_sequences.append(sender_id)
    return event_sequences


def _plot_trackers(sender_ids: List[Union[Text, List[Event]]],
                   output_file: Optional[Text],
                   endpoint: EndpointConfig,
                   unconfirmed: Optional[List[Event]] = None
                   ):
    """Create a plot of the trackers of the passed sender ids.

    This assumes that the last sender id is the conversation we are currently
    working on. If there are events that are not part of this active tracker
    yet, they can be passed as part of `unconfirmed`. They will be appended
    to the currently active conversation."""

    if not output_file or not sender_ids:
        # if there is no output file provided, we are going to skip plotting
        # same happens if there are no sender ids
        return None

    event_sequences = _fetch_events(sender_ids, endpoint)

    if unconfirmed:
        event_sequences[-1].extend(unconfirmed)

    graph = visualize_neighborhood(event_sequences[-1],
                                   event_sequences,
                                   output_file=None,
                                   max_history=2)

    from networkx.drawing.nx_pydot import write_dot
    write_dot(graph, output_file)


def _print_help(skip_visualization: bool) -> None:
    """Print some initial help message for the user."""

    if not skip_visualization:
        visualization_help = "Visualisation at {}/visualization.html." \
                             "".format(DEFAULT_SERVER_URL)
    else:
        visualization_help = ""

    utils.print_color("Bot loaded. {}\n"
                      "Type a message and press enter "
                      "(press 'Ctr-c' to exit). "
                      "".format(visualization_help), utils.bcolors.OKGREEN)


def record_messages(endpoint: EndpointConfig,
                    sender_id: Text = UserMessage.DEFAULT_SENDER_ID,
                    max_message_limit: Optional[int] = None,
                    on_finish: Optional[Callable[[], None]] = None,
                    finetune: bool = False,
                    stories: Optional[Text] = None,
                    skip_visualization: bool = False
                    ):
    """Read messages from the command line and print bot responses."""

    from rasa_core import training

    try:
        _print_help(skip_visualization)

        try:
            domain = retrieve_domain(endpoint)
        except requests.exceptions.ConnectionError:
            logger.exception("Failed to connect to rasa core server at '{}'. "
                             "Is the server running?".format(endpoint.url))
            return

        trackers = training.load_data(stories, Domain.from_dict(domain),
                                      augmentation_factor=0,
                                      use_story_concatenation=False,
                                      )

        intents = [next(iter(i)) for i in (domain.get("intents") or [])]

        num_messages = 0
        sender_ids = [t.events for t in trackers] + [sender_id]

        if not skip_visualization:
            plot_file = "story_graph.dot"
            _plot_trackers(sender_ids, plot_file, endpoint)
        else:
            plot_file = None

        while not utils.is_limit_reached(num_messages, max_message_limit):
            try:
                if is_listening_for_message(sender_id, endpoint):
                    _enter_user_message(sender_id, endpoint)
                    _validate_nlu(intents, endpoint, sender_id)
                _predict_till_next_listen(endpoint, sender_id,
                                          finetune, sender_ids, plot_file)

                num_messages += 1
            except RestartConversation:
                send_event(endpoint, sender_id,
                           Restarted().as_dict())

                send_event(endpoint, sender_id,
                           ActionExecuted(ACTION_LISTEN_NAME).as_dict())

                logger.info("Restarted conversation, starting a new one.")
            except UndoLastStep:
                _undo_latest(sender_id, endpoint)
                _print_history(sender_id, endpoint)
            except ForkTracker:
                _print_history(sender_id, endpoint)

                evts = _request_fork_from_user(sender_id, endpoint)
                sender_id = uuid.uuid4().hex

                if evts is not None:
                    replace_events(endpoint, sender_id, evts)
                    sender_ids.append(sender_id)
                    _print_history(sender_id, endpoint)
                    _plot_trackers(sender_ids, plot_file, endpoint)

    except Exception:
        logger.exception("An exception occurred while recording messages.")
        raise
    finally:
        if on_finish:
            on_finish()


def _start_interactive_learning_io(endpoint: EndpointConfig,
                                   stories: Text,
                                   on_finish: Callable[[], None],
                                   finetune: bool = False,
                                   skip_visualization: bool = False) -> None:
    """Start the interactive learning message recording in a separate thread.
    """
    p = Thread(target=record_messages,
               kwargs={
                   "endpoint": endpoint,
                   "on_finish": on_finish,
                   "stories": stories,
                   "finetune": finetune,
                   "skip_visualization": skip_visualization,
                   "sender_id": uuid.uuid4().hex})
    p.setDaemon(True)
    p.start()


def _serve_application(app: Flask, stories: Text,
                       finetune: bool = False,
                       serve_forever: bool = True,
                       skip_visualization: bool = False) -> WSGIServer:
    """Start a core server and attach the interactive learning IO."""

    if not skip_visualization:
        _add_visualization_routes(app, "story_graph.dot")

    http_server = WSGIServer(('0.0.0.0', DEFAULT_SERVER_PORT), app, log=None)
    logger.info("Rasa Core server is up and running on "
                "{}".format(DEFAULT_SERVER_URL))
    http_server.start()

    endpoint = EndpointConfig(url=DEFAULT_SERVER_URL)
    _start_interactive_learning_io(endpoint, stories,
                                   http_server.stop,
                                   finetune=finetune,
                                   skip_visualization=skip_visualization)

    if serve_forever:
        try:
            http_server.serve_forever()
        except Exception as exc:
            logger.exception(exc)

    return http_server


def _add_visualization_routes(app: Flask, image_path: Text = None) -> None:
    """Add routes to serve the conversation visualization files."""

    @app.route(VISUALIZATION_TEMPLATE_PATH, methods=["GET"])
    def visualisation_html():
        return send_file(visualization.visualization_html_path())

    @app.route("/visualization.dot", methods=["GET"])
    def visualisation_png():
        try:
            response = send_file(os.path.abspath(image_path))
            response.headers['Cache-Control'] = "no-cache"
            return response
        except FileNotFoundError:
            abort(404)


def run_interactive_learning(agent: Agent,
                             stories: Text = None,
                             finetune: bool = False,
                             serve_forever: bool = True,
                             skip_visualization: bool = False) -> WSGIServer:
    """Start the interactive learning with the model of the agent."""

    app = server.create_app(agent)

    return _serve_application(app, stories, finetune,
                              serve_forever, skip_visualization)<|MERGE_RESOLUTION|>--- conflicted
+++ resolved
@@ -249,19 +249,10 @@
 ) -> Text:
     """Format a bot response to be displayed in the history table."""
 
-<<<<<<< HEAD
+    # First, add text to output
     output = message.get("text") or ""
 
-    # Append all additional items if data is not None
-=======
-    output = ""
-
-    # First, add text to output
-    if message.get("text"):
-        output += message.get("text")
-
     # Then, append all additional items
->>>>>>> 8a26f7ba
     data = message.get("data", {})
     if not data:
         return output
@@ -279,17 +270,10 @@
             output += "\n" + button_str
 
     if data.get("elements"):
-<<<<<<< HEAD
-        for element in data.get('elements'):
-            import json
-            output += "\nElements: "
-            output += "\n" + json.dumps(element)
-=======
         output += "\nElements:"
         for idx, element in enumerate(data.get("elements")):
             element_str = element_to_string(element, idx)
             output += "\n" + element_str
->>>>>>> 8a26f7ba
     return output
 
 
