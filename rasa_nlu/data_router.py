--- conflicted
+++ resolved
@@ -99,58 +99,8 @@
             logger.info("Logging of requests is disabled. (No 'request_log' directory configured)")
             return None
 
-<<<<<<< HEAD
     def _create_agent_store(self):
         agents = []
-=======
-    def _add_training_to_queue(self):
-        """Adds a new training process to the list of running processes."""
-        self._trainings_queued += 1
-
-    def _remove_training_from_queue(self):
-        """Decreases the ongoing trainings count by one"""
-        self._trainings_queued -= 1
-
-    def __search_for_models(self):
-        models = {}
-        for metadata_path in glob.glob(os.path.join(self.config.path, '*/metadata.json')):
-            model_name = os.path.basename(os.path.dirname(metadata_path))
-            models[model_name] = model_name
-        return models
-
-    def __interpreter_for_model(self, model_path):
-        metadata = DataRouter.read_model_metadata(model_path, self.config)
-        return Interpreter.create(metadata, self.config, self.component_builder)
-
-    def __create_model_store(self):
-        # Fallback for users that specified the model path as a string and hence only want a single default model.
-        if type(self.config.server_model_dirs) is Text:
-            model_dict = {self.DEFAULT_MODEL_NAME: self.config.server_model_dirs}
-        elif self.config.server_model_dirs is None:
-            model_dict = self.__search_for_models()
-        else:
-            model_dict = self.config.server_model_dirs
-
-        model_store = {}
-
-        for alias, model_path in list(model_dict.items()):
-            try:
-                logger.info("Loading model '{}'...".format(model_path))
-                model_store[alias] = self.__interpreter_for_model(model_path)
-            except Exception as e:
-                logger.exception("Failed to load model '{}'. Error: {}".format(model_path, e))
-        if not model_store:
-            meta = Metadata({"pipeline": ["intent_classifier_keyword"]}, "")
-            interpreter = Interpreter.create(meta, self.config, self.component_builder)
-            model_store[self.DEFAULT_MODEL_NAME] = interpreter
-        return model_store
-
-    @staticmethod
-    def default_model_metadata():
-        return {
-            "language": None,
-        }
->>>>>>> cc126475
 
         if os.path.isdir(self.config['path']):
             agents = os.listdir(self.config['path'])
@@ -218,7 +168,7 @@
         }
 
     def start_train_process(self, data, config_values):
-      
+
         if PY3:
             f = tempfile.NamedTemporaryFile("w+", suffix="_training_data.json", delete=False, encoding="utf-8")
             f.write(data)
