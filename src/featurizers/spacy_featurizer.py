--- conflicted
+++ resolved
@@ -2,26 +2,9 @@
 
 from rasa_nlu.featurizers import Featurizer
 
-<<<<<<< HEAD
-class SpacyFeaturizer(object):
-    def __init__(self):
-        self.ndim = 300
-
-    def create_bow_vecs(self, sentences, nlp):
-        X = np.zeros((len(sentences), self.ndim))
-        for idx, sentence in enumerate(sentences):
-            doc = nlp(sentence)
-            vec = []
-            for token in doc:
-                if token.has_vector:
-                    vec.append(token.vector)
-            if vec:
-                X[idx, :] = np.sum(vec, axis=0) / len(vec)
-=======
 
 class SpacyFeaturizer(Featurizer):
-    def __init__(self, nlp):
-        self.nlp = nlp
+    def __init__(self):
         self.ndim = 300
 
     def features_for_doc(self, doc):
@@ -34,10 +17,9 @@
         else:
             return np.zeros(self.ndim)
 
-    def features_for_sentences(self, sentences):
+    def features_for_sentences(self, sentences, nlp):
         X = np.zeros((len(sentences), self.ndim))
         for idx, sentence in enumerate(sentences):
-            doc = self.nlp(sentence)
+            doc = nlp(sentence)
             X[idx, :] = self.features_for_doc(doc)
->>>>>>> 206424b9
         return X