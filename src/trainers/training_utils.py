--- conflicted
+++ resolved
@@ -5,8 +5,7 @@
 
 def write_training_metadata(output_folder, timestamp, data_file, backend_name,
                             language_name, intent_file, entity_file,
-<<<<<<< HEAD
-                            feature_file=None):
+                            entity_synonyms=None, feature_file=None):
 
     intent_filename, entity_filename = None, None
     if intent_file:
@@ -14,21 +13,13 @@
     if entity_file:
         entity_filename = os.path.basename(entity_file)
 
-=======
-                            entity_synonyms=None, feature_file=None):
->>>>>>> 20a013a1
     metadata = {
         "trained_at": timestamp,
         "training_data": os.path.basename(data_file),
         "backend": backend_name,
-<<<<<<< HEAD
         "intent_classifier": intent_filename,
         "entity_extractor": entity_filename,
-=======
-        "intent_classifier": intent_file,
-        "entity_extractor": entity_file,
         "entity_synonyms": entity_synonyms,
->>>>>>> 20a013a1
         "feature_extractor": feature_file,
         "language_name": language_name,
         "rasa_nlu_version": rasa_nlu.__version__
