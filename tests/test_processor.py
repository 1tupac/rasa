--- conflicted
+++ resolved
@@ -47,10 +47,7 @@
     assert parsed["entities"][0]["entity"] == 'name'
 
 
-<<<<<<< HEAD
-async def test_reminder_scheduled(default_processor):
-=======
-def test_http_parsing():
+async def test_http_parsing():
     message = UserMessage('lunch?')
     httpretty.register_uri(httpretty.GET,
                            'https://interpreter.com/parse')
@@ -59,7 +56,8 @@
     httpretty.enable()
     inter = RasaNLUHttpInterpreter(endpoint=endpoint)
     try:
-        MessageProcessor(inter, None, None, None, None)._parse_message(message)
+        await MessageProcessor(inter,
+                               None, None, None, None)._parse_message(message)
     except KeyError:
         pass  # logger looks for intent and entities, so we except
 
@@ -69,8 +67,7 @@
     assert query['message_id'][0] == message.message_id
 
 
-def test_reminder_scheduled(default_processor):
->>>>>>> 7451990c
+async def test_reminder_scheduled(default_processor):
     out = CollectingOutputChannel()
     sender_id = uuid.uuid4().hex
 
